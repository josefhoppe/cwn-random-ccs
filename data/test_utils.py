--- conflicted
+++ resolved
@@ -719,12 +719,7 @@
     house2 = Data(edge_index=house_edge_index, x=torch.range(0, 4).view(5, 1), y=torch.tensor([1]))
     house3 = Data(edge_index=house_edge_index, x=torch.range(0, 4).view(5, 1), y=torch.tensor([1]))
     dataset = [house1, house2, house3]
-
-<<<<<<< HEAD
     complexes, dim, num_features = convert_graph_dataset_with_rings(dataset, init_rings=True)
-=======
-    complexes, dim, num_features = convert_graph_dataset_with_rings(dataset, initialize_rings=True)
->>>>>>> 046b9754
     assert dim == 2
     assert len(num_features) == 3
     for i in range(len(num_features)):
@@ -766,12 +761,7 @@
     house2 = Data(edge_index=house_edge_index, x=torch.range(0, 4).view(5, 1), edge_attr=edge_attr, y=torch.tensor([1]))
     house3 = Data(edge_index=house_edge_index, x=torch.range(0, 4).view(5, 1), edge_attr=edge_attr, y=torch.tensor([1]))
     dataset = [house1, house2, house3]
-
-<<<<<<< HEAD
     complexes, dim, num_features = convert_graph_dataset_with_rings(dataset, init_edges=True, init_rings=False)
-=======
-    complexes, dim, num_features = convert_graph_dataset_with_rings(dataset, initialize_rings=False)
->>>>>>> 046b9754
     assert dim == 2
     assert len(num_features) == 3
     assert num_features[0] == 1
